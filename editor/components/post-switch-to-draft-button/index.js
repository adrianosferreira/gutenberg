/**
 * External dependencies
 */
import { connect } from 'react-redux';

/**
 * WordPress dependencies
 */
import { Button } from '@wordpress/components';
import { __ } from '@wordpress/i18n';

/**
 * Internal dependencies
 */
import { editPost, savePost } from '../../store/actions';
import {
	isSavingPost,
	isCurrentPostPublished,
	isNetworkConnected,
} from '../../store/selectors';

function PostSwitchToDraftButton( { className, isSaving, isPublished, onClick, isConnected } ) {
	if ( ! isPublished ) {
		return null;
	}

	const onSwitch = () => {
		// eslint-disable-next-line no-alert
		if ( window.confirm( __( 'Are you sure you want to unpublish this post?' ) ) ) {
			onClick();
		}
	};

	return (
		<Button
			className={ className }
			isLarge
<<<<<<< HEAD
			onClick={ onClick }
			disabled={ isSaving || ! isConnected }
=======
			onClick={ onSwitch }
			disabled={ isSaving }
>>>>>>> e216da57
		>
			{ __( 'Switch to Draft' ) }
		</Button>
	);
}

const applyConnect = connect(
	( state ) => ( {
		isSaving: isSavingPost( state ),
		isPublished: isCurrentPostPublished( state ),
		isConnected: isNetworkConnected( state ),
	} ),
	{
		onClick: () => [
			editPost( { status: 'draft' } ),
			savePost(),
		],
	}
);

export default applyConnect( PostSwitchToDraftButton );<|MERGE_RESOLUTION|>--- conflicted
+++ resolved
@@ -35,13 +35,8 @@
 		<Button
 			className={ className }
 			isLarge
-<<<<<<< HEAD
-			onClick={ onClick }
+			onClick={ onSwitch }
 			disabled={ isSaving || ! isConnected }
-=======
-			onClick={ onSwitch }
-			disabled={ isSaving }
->>>>>>> e216da57
 		>
 			{ __( 'Switch to Draft' ) }
 		</Button>
