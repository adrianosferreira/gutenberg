/**
 * External dependencies
 */
import optimist from 'redux-optimist';
import { combineReducers } from 'redux';
import {
	flow,
	partialRight,
	reduce,
	keyBy,
	first,
	last,
	omit,
	without,
	mapValues,
	findIndex,
	reject,
} from 'lodash';

/**
 * WordPress dependencies
 */
import { isReusableBlock } from '@wordpress/blocks';

/**
 * Internal dependencies
 */
import withHistory from '../utils/with-history';
import withChangeDetection from '../utils/with-change-detection';
import { PREFERENCES_DEFAULTS } from './defaults';

/**
 * Returns a post attribute value, flattening nested rendered content using its
 * raw value in place of its original object form.
 *
 * @param {*} value Original value.
 *
 * @returns {*} Raw value.
 */
export function getPostRawValue( value ) {
	if ( value && 'object' === typeof value && 'raw' in value ) {
		return value.raw;
	}

	return value;
}

/**
 * Undoable reducer returning the editor post state, including blocks parsed
 * from current HTML markup.
 *
 * Handles the following state keys:
 *  - edits: an object describing changes to be made to the current post, in
 *           the format accepted by the WP REST API
 *  - blocksByUid: post content blocks keyed by UID
 *  - blockOrder: list of block UIDs in order
 *
 * @param {Object} state  Current state.
 * @param {Object} action Dispatched action.
 *
 * @returns {Object} Updated state.
 */
export const editor = flow( [
	combineReducers,

	// Track undo history, starting at editor initialization.
	partialRight( withHistory, { resetTypes: [ 'SETUP_EDITOR' ] } ),

	// Track whether changes exist, resetting at each post save. Relies on
	// editor initialization firing post reset as an effect.
	partialRight( withChangeDetection, { resetTypes: [ 'RESET_POST' ] } ),
] )( {
	edits( state = {}, action ) {
		switch ( action.type ) {
			case 'EDIT_POST':
			case 'SETUP_NEW_POST':
				return reduce( action.edits, ( result, value, key ) => {
					// Only assign into result if not already same value
					if ( value !== state[ key ] ) {
						// Avoid mutating original state by creating shallow
						// clone. Should only occur once per reduce.
						if ( result === state ) {
							result = { ...state };
						}

						result[ key ] = value;
					}

					return result;
				}, state );

			case 'RESET_BLOCKS':
				if ( 'content' in state ) {
					return omit( state, 'content' );
				}

				return state;

			case 'RESET_POST':
				return reduce( state, ( result, value, key ) => {
					if ( value !== getPostRawValue( action.post[ key ] ) ) {
						return result;
					}

					if ( state === result ) {
						result = { ...state };
					}

					delete result[ key ];
					return result;
				}, state );
		}

		return state;
	},

	blocksByUid( state = {}, action ) {
		switch ( action.type ) {
			case 'RESET_BLOCKS':
				return keyBy( action.blocks, 'uid' );

			case 'UPDATE_BLOCK_ATTRIBUTES':
				// Ignore updates if block isn't known
				if ( ! state[ action.uid ] ) {
					return state;
				}

				// Consider as updates only changed values
				const nextAttributes = reduce( action.attributes, ( result, value, key ) => {
					if ( value !== result[ key ] ) {
						// Avoid mutating original block by creating shallow clone
						if ( result === state[ action.uid ].attributes ) {
							result = { ...result };
						}

						result[ key ] = value;
					}

					return result;
				}, state[ action.uid ].attributes );

				// Skip update if nothing has been changed. The reference will
				// match the original block if `reduce` had no changed values.
				if ( nextAttributes === state[ action.uid ].attributes ) {
					return state;
				}

				// Otherwise merge attributes into state
				return {
					...state,
					[ action.uid ]: {
						...state[ action.uid ],
						attributes: nextAttributes,
					},
				};

			case 'UPDATE_BLOCK':
				// Ignore updates if block isn't known
				if ( ! state[ action.uid ] ) {
					return state;
				}

				return {
					...state,
					[ action.uid ]: {
						...state[ action.uid ],
						...action.updates,
					},
				};

			case 'INSERT_BLOCKS':
				return {
					...state,
					...keyBy( action.blocks, 'uid' ),
				};

			case 'REPLACE_BLOCKS':
				if ( ! action.blocks ) {
					return state;
				}
				return action.blocks.reduce( ( memo, block ) => {
					return {
						...memo,
						[ block.uid ]: block,
					};
				}, omit( state, action.uids ) );

			case 'REMOVE_BLOCKS':
				return omit( state, action.uids );

			case 'SAVE_REUSABLE_BLOCK_SUCCESS': {
				const { id, updatedId } = action;

				// If a temporary reusable block is saved, we swap the temporary id with the final one
				if ( id === updatedId ) {
					return state;
				}

				return mapValues( state, ( block ) => {
					if ( block.name === 'core/block' && block.attributes.ref === id ) {
						return {
							...block,
							attributes: {
								...block.attributes,
								ref: updatedId,
							},
						};
					}

					return block;
				} );
			}

			case 'REMOVE_REUSABLE_BLOCK':
				return omit( state, action.associatedBlockUids );
		}

		return state;
	},

	blockOrder( state = [], action ) {
		switch ( action.type ) {
			case 'RESET_BLOCKS':
				return action.blocks.map( ( { uid } ) => uid );

			case 'INSERT_BLOCKS': {
				const position = action.position !== undefined ? action.position : state.length;
				return [
					...state.slice( 0, position ),
					...action.blocks.map( block => block.uid ),
					...state.slice( position ),
				];
			}

			case 'MOVE_BLOCKS_UP': {
				const firstUid = first( action.uids );
				const lastUid = last( action.uids );

				if ( ! state.length || firstUid === first( state ) ) {
					return state;
				}

				const firstIndex = state.indexOf( firstUid );
				const lastIndex = state.indexOf( lastUid );
				const swappedUid = state[ firstIndex - 1 ];

				return [
					...state.slice( 0, firstIndex - 1 ),
					...action.uids,
					swappedUid,
					...state.slice( lastIndex + 1 ),
				];
			}

			case 'MOVE_BLOCKS_DOWN': {
				const firstUid = first( action.uids );
				const lastUid = last( action.uids );

				if ( ! state.length || lastUid === last( state ) ) {
					return state;
				}

				const firstIndex = state.indexOf( firstUid );
				const lastIndex = state.indexOf( lastUid );
				const swappedUid = state[ lastIndex + 1 ];

				return [
					...state.slice( 0, firstIndex ),
					swappedUid,
					...action.uids,
					...state.slice( lastIndex + 2 ),
				];
			}

			case 'REPLACE_BLOCKS':
				if ( ! action.blocks ) {
					return state;
				}

				return state.reduce( ( memo, uid ) => {
					if ( uid === action.uids[ 0 ] ) {
						return memo.concat( action.blocks.map( ( block ) => block.uid ) );
					}
					if ( action.uids.indexOf( uid ) === -1 ) {
						memo.push( uid );
					}
					return memo;
				}, [] );

			case 'REMOVE_BLOCKS':
				return without( state, ...action.uids );

			case 'REMOVE_REUSABLE_BLOCK':
				return without( state, ...action.associatedBlockUids );
		}

		return state;
	},
} );

/**
 * Reducer returning the last-known state of the current post, in the format
 * returned by the WP REST API.
 *
 * @param {Object} state  Current state.
 * @param {Object} action Dispatched action.
 *
 * @returns {Object} Updated state.
 */
export function currentPost( state = {}, action ) {
	switch ( action.type ) {
		case 'RESET_POST':
		case 'UPDATE_POST':
			let post;
			if ( action.post ) {
				post = action.post;
			} else if ( action.edits ) {
				post = {
					...state,
					...action.edits,
				};
			} else {
				return state;
			}

			return mapValues( post, getPostRawValue );
	}

	return state;
}

/**
 * Reducer returning typing state.
 *
 * @param {boolean} state  Current state.
 * @param {Object}  action Dispatched action.
 *
 * @returns {boolean} Updated state.
 */
export function isTyping( state = false, action ) {
	switch ( action.type ) {
		case 'START_TYPING':
			return true;

		case 'STOP_TYPING':
			return false;
	}

	return state;
}

/**
 * Reducer returning the block selection's state.
 *
 * @param {Object} state  Current state.
 * @param {Object} action Dispatched action.
 *
 * @returns {Object} Updated state.
 */
export function blockSelection( state = {
	start: null,
	end: null,
	focus: null,
	isMultiSelecting: false,
	isEnabled: true,
}, action ) {
	switch ( action.type ) {
		case 'CLEAR_SELECTED_BLOCK':
			if ( state.start === null && state.end === null &&
					state.focus === null && ! state.isMultiSelecting ) {
				return state;
			}

			return {
				...state,
				start: null,
				end: null,
				focus: null,
				isMultiSelecting: false,
			};
		case 'START_MULTI_SELECT':
			if ( state.isMultiSelecting ) {
				return state;
			}

			return {
				...state,
				isMultiSelecting: true,
			};
		case 'STOP_MULTI_SELECT':
			const nextFocus = state.start === state.end ? state.focus : null;
			if ( ! state.isMultiSelecting && nextFocus === state.focus ) {
				return state;
			}

			return {
				...state,
				isMultiSelecting: false,
				focus: nextFocus,
			};
		case 'MULTI_SELECT':
			return {
				...state,
				start: action.start,
				end: action.end,
				focus: state.isMultiSelecting ? state.focus : null,
			};
		case 'SELECT_BLOCK':
			if ( action.uid === state.start && action.uid === state.end ) {
				return state;
			}
			return {
				...state,
				start: action.uid,
				end: action.uid,
				focus: action.focus || {},
			};
		case 'UPDATE_FOCUS':
			return {
				...state,
				start: action.uid,
				end: action.uid,
				focus: action.config || {},
			};
		case 'INSERT_BLOCKS':
			return {
				...state,
				start: action.blocks[ 0 ].uid,
				end: action.blocks[ 0 ].uid,
				focus: {},
				isMultiSelecting: false,
			};
		case 'REPLACE_BLOCKS':
			if ( ! action.blocks || ! action.blocks.length || action.uids.indexOf( state.start ) === -1 ) {
				return state;
			}
			return {
				...state,
				start: action.blocks[ 0 ].uid,
				end: action.blocks[ 0 ].uid,
				focus: {},
				isMultiSelecting: false,
			};
		case 'TOGGLE_SELECTION':
			return {
				...state,
				isEnabled: action.isSelectionEnabled,
			};
	}

	return state;
}

/**
 * Reducer returning hovered block state.
 *
 * @param {Object} state  Current state.
 * @param {Object} action Dispatched action.
 *
 * @returns {Object} Updated state.
 */
export function hoveredBlock( state = null, action ) {
	switch ( action.type ) {
		case 'TOGGLE_BLOCK_HOVERED':
			return action.hovered ? action.uid : null;
		case 'SELECT_BLOCK':
		case 'START_TYPING':
		case 'MULTI_SELECT':
			return null;
		case 'REPLACE_BLOCKS':
			if ( ! action.blocks || ! action.blocks.length || action.uids.indexOf( state ) === -1 ) {
				return state;
			}

			return action.blocks[ 0 ].uid;
	}

	return state;
}

export function blocksMode( state = {}, action ) {
	if ( action.type === 'TOGGLE_BLOCK_MODE' ) {
		const { uid } = action;
		return {
			...state,
			[ uid ]: state[ uid ] && state[ uid ] === 'html' ? 'visual' : 'html',
		};
	}

	return state;
}

/**
<<<<<<< HEAD
 * Reducer returning the currently autosaving status.
 *
 * @param  {Object} state  Current state
 * @param  {Object} action Dispatched action
 * @return {Object}        Updated state
 */
export function currentlyAutosaving( state = false, action ) {
	switch ( action.type ) {
		case 'DOING_AUTOSAVE':
			const { isAutosaving } = action;
			return isAutosaving;
	}

	return state;
}

/**
 * Reducer returning the currently autosaving status.
 *
 * @param  {Object} state  Current state
 * @param  {Object} action Dispatched action
 * @return {Object}        Updated state
 */
export const autosave = withChangeDetection( function( state = { message: '', autosave: false }, action ) {
	switch ( action.type ) {
		case 'RESET_AUTOSAVE':
			return {
				...state,
				autosave: action.autosave,
			};
		case 'UPDATE_AUTOSAVE_STATUS_MESSAGE':
			return {
				...state,
				message: action.message,
			};
	}

	return state;
}, { resetTypes: [ 'UPDATE_AUTOSAVE_STATUS_MESSAGE' ] } );

/**
 * Reducer returning the currently network connection status.
 *
 * @param  {Object} state  Current state
 * @param  {Object} action Dispatched action
 * @return {Object}        Updated state
 */
export function networkIsConnected( state = true, action ) {
	switch ( action.type ) {
		case 'IS_CONNECTED':
			const { status } = action;
			return status;
	}

	return state;
}

/**
 * Reducer returning the block insertion point.
=======
 * Reducer returning the block insertion point visibility, a boolean value
 * reflecting whether the insertion point should be shown.
>>>>>>> 895a5a4d
 *
 * @param {Object} state  Current state.
 * @param {Object} action Dispatched action.
 *
 * @returns {Object} Updated state.
 */
export function isInsertionPointVisible( state = false, action ) {
	switch ( action.type ) {
		case 'SHOW_INSERTION_POINT':
			return true;

		case 'HIDE_INSERTION_POINT':
			return false;
	}

	return state;
}

/**
 * Reducer returning the user preferences.
 *
 * @param {Object}  state                 Current state.
 * @param {string}  state.mode            Current editor mode, either "visual" or "text".
 * @param {boolean} state.isSidebarOpened Whether the sidebar is opened or closed.
 * @param {Object}  state.panels          The state of the different sidebar panels.
 * @param {Object}  action                Dispatched action.
 *
 * @returns {string} Updated state.
 */
export function preferences( state = PREFERENCES_DEFAULTS, action ) {
	switch ( action.type ) {
		case 'INSERT_BLOCKS':
			return action.blocks.reduce( ( prevState, block ) => {
				const insert = { name: block.name };
				if ( isReusableBlock( block ) ) {
					insert.ref = block.attributes.ref;
				}

				const isSameAsInsert = ( { name, ref } ) => name === insert.name && ref === insert.ref;

				return {
					...prevState,
					recentInserts: [
						insert,
						...reject( prevState.recentInserts, isSameAsInsert ),
					],
				};
			}, state );

		case 'REMOVE_REUSABLE_BLOCK':
			return {
				...state,
				recentInserts: reject( state.recentInserts, insert => insert.ref === action.id ),
			};
	}

	return state;
}

/**
 * Reducer returning current network request state (whether a request to
 * the WP REST API is in progress, successful, or failed).
 *
 * @param {Object} state  Current state.
 * @param {Object} action Dispatched action.
 *
 * @returns {Object} Updated state.
 */
export function saving( state = {}, action ) {
	switch ( action.type ) {
		case 'REQUEST_POST_UPDATE':
			return {
				requesting: true,
				successful: false,
				error: null,
			};

		case 'REQUEST_POST_UPDATE_SUCCESS':
			return {
				requesting: false,
				successful: true,
				error: null,
			};

		case 'REQUEST_POST_UPDATE_FAILURE':
			return {
				requesting: false,
				successful: false,
				error: action.error,
			};
	}

	return state;
}

export function notices( state = [], action ) {
	switch ( action.type ) {
		case 'CREATE_NOTICE':
			return [
				...reject( state, { id: action.notice.id } ),
				action.notice,
			];

		case 'REMOVE_NOTICE':
			const { noticeId } = action;
			const index = findIndex( state, { id: noticeId } );
			if ( index === -1 ) {
				return state;
			}

			return [
				...state.slice( 0, index ),
				...state.slice( index + 1 ),
			];
	}

	return state;
}

const locations = [
	'normal',
	'side',
	'advanced',
];

const defaultMetaBoxState = locations.reduce( ( result, key ) => {
	result[ key ] = {
		isActive: false,
	};

	return result;
}, {} );

/**
 * Reducer keeping track of the meta boxes isSaving state.
 * A "true" value means the meta boxes saving request is in-flight.
 *
 *
 * @param {boolean}  state   Previous state.
 * @param {Object}   action  Action Object.
 * @returns {Object}         Updated state.
 */
export function isSavingMetaBoxes( state = false, action ) {
	switch ( action.type ) {
		case 'REQUEST_META_BOX_UPDATES':
			return true;
		case 'META_BOX_UPDATES_SUCCESS':
			return false;
		default:
			return state;
	}
}

/**
 * Reducer keeping track of the state of each meta box location.
 * This includes:
 *  - isActive: Whether the location is active or not.
 *  - data: The last saved form data for this location.
 *    This is used to check whether the form is dirty
 *    before leaving the page.
 *
 * @param {boolean}  state   Previous state.
 * @param {Object}   action  Action Object.
 * @returns {Object}         Updated state.
 */
export function metaBoxes( state = defaultMetaBoxState, action ) {
	switch ( action.type ) {
		case 'INITIALIZE_META_BOX_STATE':
			return locations.reduce( ( newState, location ) => {
				newState[ location ] = {
					...state[ location ],
					isActive: action.metaBoxes[ location ],
				};
				return newState;
			}, { ...state } );
		case 'META_BOX_SET_SAVED_DATA':
			return locations.reduce( ( newState, location ) => {
				newState[ location ] = {
					...state[ location ],
					data: action.dataPerLocation[ location ],
				};
				return newState;
			}, { ...state } );
		default:
			return state;
	}
}

export const reusableBlocks = combineReducers( {
	data( state = {}, action ) {
		switch ( action.type ) {
			case 'FETCH_REUSABLE_BLOCKS_SUCCESS': {
				return reduce( action.reusableBlocks, ( newState, reusableBlock ) => ( {
					...newState,
					[ reusableBlock.id ]: reusableBlock,
				} ), state );
			}

			case 'UPDATE_REUSABLE_BLOCK': {
				const { id, reusableBlock } = action;
				const existingReusableBlock = state[ id ];

				return {
					...state,
					[ id ]: {
						...existingReusableBlock,
						...reusableBlock,
						attributes: {
							...( existingReusableBlock && existingReusableBlock.attributes ),
							...reusableBlock.attributes,
						},
					},
				};
			}

			case 'SAVE_REUSABLE_BLOCK_SUCCESS': {
				const { id, updatedId } = action;

				// If a temporary reusable block is saved, we swap the temporary id with the final one
				if ( id === updatedId ) {
					return state;
				}
				return {
					...omit( state, id ),
					[ updatedId ]: {
						...omit( state[ id ], [ 'id', 'isTemporary' ] ),
						id: updatedId,
					},
				};
			}

			case 'REMOVE_REUSABLE_BLOCK': {
				const { id } = action;
				return omit( state, id );
			}
		}

		return state;
	},

	isFetching( state = {}, action ) {
		switch ( action.type ) {
			case 'FETCH_REUSABLE_BLOCKS': {
				const { id } = action;
				if ( ! id ) {
					return state;
				}

				return {
					...state,
					[ id ]: true,
				};
			}

			case 'FETCH_REUSABLE_BLOCKS_SUCCESS':
			case 'FETCH_REUSABLE_BLOCKS_FAILURE': {
				const { id } = action;
				return omit( state, id );
			}
		}

		return state;
	},

	isSaving( state = {}, action ) {
		switch ( action.type ) {
			case 'SAVE_REUSABLE_BLOCK':
				return {
					...state,
					[ action.id ]: true,
				};

			case 'SAVE_REUSABLE_BLOCK_SUCCESS':
			case 'SAVE_REUSABLE_BLOCK_FAILURE': {
				const { id } = action;
				return omit( state, id );
			}
		}

		return state;
	},
} );

export default optimist( combineReducers( {
	editor,
	currentPost,
	isTyping,
	blockSelection,
	hoveredBlock,
	blocksMode,
	isInsertionPointVisible,
	preferences,
	saving,
	notices,
	metaBoxes,
	isSavingMetaBoxes,
	reusableBlocks,
	currentlyAutosaving,
	networkIsConnected,
	autosave,
} ) );<|MERGE_RESOLUTION|>--- conflicted
+++ resolved
@@ -491,8 +491,8 @@
 }
 
 /**
-<<<<<<< HEAD
- * Reducer returning the currently autosaving status.
+ * Reducer returning the block insertion point visibility, a boolean value
+ * reflecting whether the insertion point should be shown.
  *
  * @param  {Object} state  Current state
  * @param  {Object} action Dispatched action
@@ -551,10 +551,6 @@
 
 /**
  * Reducer returning the block insertion point.
-=======
- * Reducer returning the block insertion point visibility, a boolean value
- * reflecting whether the insertion point should be shown.
->>>>>>> 895a5a4d
  *
  * @param {Object} state  Current state.
  * @param {Object} action Dispatched action.
@@ -595,13 +591,13 @@
 
 				const isSameAsInsert = ( { name, ref } ) => name === insert.name && ref === insert.ref;
 
-				return {
+			return {
 					...prevState,
 					recentInserts: [
 						insert,
 						...reject( prevState.recentInserts, isSameAsInsert ),
 					],
-				};
+			};
 			}, state );
 
 		case 'REMOVE_REUSABLE_BLOCK':
