--- conflicted
+++ resolved
@@ -82,14 +82,9 @@
 			optimist: { type: BEGIN, id: POST_UPDATE_TRANSACTION_ID },
 		} );
 		dispatch( removeNotice( SAVE_POST_NOTICE_ID ) );
-<<<<<<< HEAD
-		dispatch( removeNotice( AUTOSAVE_POST_NOTICE_ID ) );
-		const Model = wp.api.getPostTypeModel( getCurrentPostType( state ) );
-		new Model( toSend ).save().done( ( newPost ) => {
-=======
+dispatch( removeNotice( AUTOSAVE_POST_NOTICE_ID ) );
 		const basePath = wp.api.getPostTypeRoute( getCurrentPostType( state ) );
 		wp.apiRequest( { path: `/wp/v2/${ basePath }/${ post.id }`, method: 'PUT', data: toSend } ).done( ( newPost ) => {
->>>>>>> ea500979
 			dispatch( resetPost( newPost ) );
 			dispatch( {
 				type: 'REQUEST_POST_UPDATE_SUCCESS',
@@ -506,6 +501,6 @@
 		const blockName = getDefaultBlockForPostFormat( format );
 		if ( blockName && getBlockCount( getState() ) === 0 ) {
 			return insertBlock( createBlock( blockName ) );
-		}
+			}
 	},
 };