/**
 * External Dependencies
 */
import uuid from 'uuid/v4';
import { partial, castArray } from 'lodash';

/**
 * Returns an action object used in signalling that editor has initialized with
 * the specified post object and editor settings.
 *
 * @param {Object} post     Post object.
 * @param {Object} settings Editor settings object.
 *
 * @return {Object} Action object.
 */
export function setupEditor( post, settings ) {
	return {
		type: 'SETUP_EDITOR',
		post,
		settings,
	};
}

/**
 * Returns an action object used in signalling that the latest version of the
 * post has been received, either by initialization or save.
 *
 * @param {Object} post Post object.
 *
 * @return {Object} Action object.
 */
export function resetPost( post ) {
	return {
		type: 'RESET_POST',
		post,
	};
}

/**
<<<<<<< HEAD
 * Returns an action object used in signaling that the latest version of the
 * autosave has been received.
 *
 * @param {Object} autosaveData Post object
 *
 * @return {Object} Action object.
 */
export function resetAutosave( autosaveData ) {
	return {
		type: 'RESET_AUTOSAVE',
		autosave: autosaveData,
	};
}

/**
 * Returns an action object used to update the autosave status message.
 *
 * @param  {Object} message Post object
 *
 * @return {Object} Action object.
 */
export function updateAutosaveStatusMessage( message ) {
	return {
		type: 'UPDATE_AUTOSAVE_STATUS_MESSAGE',
		message,
	};
}

/**
 * Returns an action object used in signalling that editor has initialized as a
 * new post with specified edits which should be considered non-dirtying.
=======
 * Returns an action object used to setup the editor state when first opening an editor.
>>>>>>> e216da57
 *
 * @param {Object} post   Post object.
 * @param {Array}  blocks Array of blocks.
 * @param {Object} edits  Initial edited attributes object.
 *
 * @return {Object} Action object.
 */
export function setupEditorState( post, blocks, edits ) {
	return {
		type: 'SETUP_EDITOR_STATE',
		post,
		blocks,
		edits,
	};
}

/**
 * Returns an action object used in signalling that blocks state should be
 * reset to the specified array of blocks, taking precedence over any other
 * content reflected as an edit in state.
 *
 * @param {Array} blocks Array of blocks.
 *
 * @return {Object} Action object.
 */
export function resetBlocks( blocks ) {
	return {
		type: 'RESET_BLOCKS',
		blocks,
	};
}

/**
 * Returns an action object used in signalling that the block attributes with
 * the specified UID has been updated.
 *
 * @param {string} uid        Block UID.
 * @param {Object} attributes Block attributes to be merged.
 *
 * @return {Object} Action object.
 */
export function updateBlockAttributes( uid, attributes ) {
	return {
		type: 'UPDATE_BLOCK_ATTRIBUTES',
		uid,
		attributes,
	};
}

/**
 * Returns an action object used in signalling that the block with the
 * specified UID has been updated.
 *
 * @param {string} uid     Block UID.
 * @param {Object} updates Block attributes to be merged.
 *
 * @return {Object} Action object.
 */
export function updateBlock( uid, updates ) {
	return {
		type: 'UPDATE_BLOCK',
		uid,
		updates,
	};
}

export function selectBlock( uid, initialPosition = null ) {
	return {
		type: 'SELECT_BLOCK',
		initialPosition,
		uid,
	};
}

export function startMultiSelect() {
	return {
		type: 'START_MULTI_SELECT',
	};
}

export function stopMultiSelect() {
	return {
		type: 'STOP_MULTI_SELECT',
	};
}

export function multiSelect( start, end ) {
	return {
		type: 'MULTI_SELECT',
		start,
		end,
	};
}

export function clearSelectedBlock() {
	return {
		type: 'CLEAR_SELECTED_BLOCK',
	};
}

/**
 * Returns an action object that enables or disables block selection.
 *
 * @param {boolean} [isSelectionEnabled=true] Whether block selection should
 *                                            be enabled.

 * @return {Object} Action object.
 */
export function toggleSelection( isSelectionEnabled = true ) {
	return {
		type: 'TOGGLE_SELECTION',
		isSelectionEnabled,
	};
}

/**
 * Returns an action object signalling that a blocks should be replaced with
 * one or more replacement blocks.
 *
 * @param {(string|string[])} uids   Block UID(s) to replace.
 * @param {(Object|Object[])} blocks Replacement block(s).
 *
 * @return {Object} Action object.
 */
export function replaceBlocks( uids, blocks ) {
	return {
		type: 'REPLACE_BLOCKS',
		uids: castArray( uids ),
		blocks: castArray( blocks ),
	};
}

/**
 * Returns an action object signalling that a single block should be replaced
 * with one or more replacement blocks.
 *
 * @param {(string|string[])} uid   Block UID(s) to replace.
 * @param {(Object|Object[])} block Replacement block(s).
 *
 * @return {Object} Action object.
 */
export function replaceBlock( uid, block ) {
	return replaceBlocks( uid, block );
}

/**
 * Returns an action object used in signalling that a single block should be
 * inserted, optionally at a specific index respective a root block list.
 *
 * @param {Object}  block   Block object to insert.
 * @param {?number} index   Index at which block should be inserted.
 * @param {?string} rootUID Optional root UID of block list to insert.
 *
 * @return {Object} Action object.
 */
export function insertBlock( block, index, rootUID ) {
	return insertBlocks( [ block ], index, rootUID );
}

/**
 * Returns an action object used in signalling that an array of blocks should
 * be inserted, optionally at a specific index respective a root block list.
 *
 * @param {Object[]} blocks  Block objects to insert.
 * @param {?number}  index   Index at which block should be inserted.
 * @param {?string}  rootUID Optional root UID of block list to insert.
 *
 * @return {Object} Action object.
 */
export function insertBlocks( blocks, index, rootUID ) {
	return {
		type: 'INSERT_BLOCKS',
		blocks: castArray( blocks ),
		index,
		rootUID,
	};
}

/**
 * Returns an action object used in signalling that the insertion point should
 * be shown.
 *
 * @return {Object} Action object.
 */
export function showInsertionPoint() {
	return {
		type: 'SHOW_INSERTION_POINT',
	};
}

/**
 * Returns an action object hiding the insertion point.
 *
 * @return {Object} Action object.
 */
export function hideInsertionPoint() {
	return {
		type: 'HIDE_INSERTION_POINT',
	};
}

export function editPost( edits ) {
	return {
		type: 'EDIT_POST',
		edits,
	};
}

export function savePost() {
	return {
		type: 'REQUEST_POST_UPDATE',
	};
}

export function trashPost( postId, postType ) {
	return {
		type: 'TRASH_POST',
		postId,
		postType,
	};
}

/**
 * Returns an action object used in signalling that two blocks should be merged
 *
 * @param {string} blockAUid UID of the first block to merge.
 * @param {string} blockBUid UID of the second block to merge.
 *
 * @return {Object} Action object.
 */
export function mergeBlocks( blockAUid, blockBUid ) {
	return {
		type: 'MERGE_BLOCKS',
		blocks: [ blockAUid, blockBUid ],
	};
}

/**
 * Returns an action object used in signalling that the post should autosave.
 *
 * @return {Object} Action object.
 */
export function autosave() {
	return {
		type: 'AUTOSAVE',
	};
}

/**
 * Returns an action object used to toggle the autosave action status.
 *
 * @param  {boolean} isAutosaving Is the editor autosaving?
 * @return {Object}            Action object
 */
export function toggleAutosave( isAutosaving ) {
	return {
		type: 'DOING_AUTOSAVE',
		isAutosaving,
	};
}

/**
 * Returns an action to show the autosave notice.
 *
 * @param  {boolean} autosaveStatus Autosave status and data including a link to the autosave.
 * @return {Object}              Action object
 */
export function showAutosaveNotice( autosaveStatus ) {
	return {
		type: 'REQUEST_AUTOSAVE_EXISTS',
		autosaveStatus,
	};
}

/**
 * Returns an action object used to toggle the connection status.
 *
 * @param  {boolean} status Is the network connection up?
 * @return {Object}      Action object
 */
export function toggleNetworkIsConnected( status ) {
	return {
		type: 'TOGGLE_CONNECTED',
		status,
	};
}

/**
 * Returns an action to show the disconnection notice.
 *
 * @return {Object}              Action object
 */
export function showDisconnectionNotice() {
	return {
		type: 'REQUEST_CONNECTION_LOST',
	};
}

/**
 * Returns an action object used in signalling that undo history should
 * restore last popped state.
 *
 * @return {Object} Action object.
 */
export function redo() {
	return { type: 'REDO' };
}

/**
 * Returns an action object used in signalling that undo history should pop.
 *
 * @return {Object} Action object.
 */
export function undo() {
	return { type: 'UNDO' };
}

/**
 * Returns an action object used in signalling that undo history record should
 * be created.
 *
 * @return {Object} Action object.
 */
export function createUndoLevel() {
	return { type: 'CREATE_UNDO_LEVEL' };
}

/**
 * Returns an action object used in signalling that the blocks
 * corresponding to the specified UID set are to be removed.
 *
 * @param {string[]} uids Block UIDs.
 *
 * @return {Object} Action object.
 */
export function removeBlocks( uids ) {
	return {
		type: 'REMOVE_BLOCKS',
		uids,
	};
}

/**
 * Returns an action object used in signalling that the block with the
 * specified UID is to be removed.
 *
 * @param {string} uid Block UID.
 *
 * @return {Object} Action object.
 */
export function removeBlock( uid ) {
	return removeBlocks( [ uid ] );
}

/**
 * Returns an action object used to toggle the block editing mode (visual/html).
 *
 * @param {string} uid Block UID.
 *
 * @return {Object} Action object.
 */
export function toggleBlockMode( uid ) {
	return {
		type: 'TOGGLE_BLOCK_MODE',
		uid,
	};
}

/**
 * Returns an action object used in signalling that the user has begun to type.
 *
 * @return {Object} Action object.
 */
export function startTyping() {
	return {
		type: 'START_TYPING',
	};
}

/**
 * Returns an action object used in signalling that the user has stopped typing.
 *
 * @return {Object} Action object.
 */
export function stopTyping() {
	return {
		type: 'STOP_TYPING',
	};
}

/**
 * Returns an action object used to create a notice.
 *
 * @param {string}    status  The notice status.
 * @param {WPElement} content The notice content.
 * @param {?Object}   options The notice options.  Available options:
 *                              `id` (string; default auto-generated)
 *                              `isDismissible` (boolean; default `true`).
 *
 * @return {Object} Action object.
 */
export function createNotice( status, content, options = {} ) {
	const {
		id = uuid(),
		isDismissible = true,
		spokenMessage,
	} = options;
	return {
		type: 'CREATE_NOTICE',
		notice: {
			id,
			status,
			content,
			isDismissible,
			spokenMessage,
		},
	};
}

/**
 * Returns an action object used to remove a notice.
 *
 * @param {string} id The notice id.
 *
 * @return {Object} Action object.
 */
export function removeNotice( id ) {
	return {
		type: 'REMOVE_NOTICE',
		noticeId: id,
	};
}

/**
 * Returns an action object used to check the state of meta boxes at a location.
 *
 * This should only be fired once to initialize meta box state. If a meta box
 * area is empty, this will set the store state to indicate that React should
 * not render the meta box area.
 *
 * Example: metaBoxes = { side: true, normal: false }.
 *
 * This indicates that the sidebar has a meta box but the normal area does not.
 *
 * @param {Object} metaBoxes Whether meta box locations are active.
 *
 * @return {Object} Action object.
 */
export function initializeMetaBoxState( metaBoxes ) {
	return {
		type: 'INITIALIZE_META_BOX_STATE',
		metaBoxes,
	};
}

/**
 * Returns an action object used to request meta box update.
 *
 * @return {Object}      Action object.
 */
export function requestMetaBoxUpdates() {
	return {
		type: 'REQUEST_META_BOX_UPDATES',
	};
}

/**
 * Returns an action object used signal a successfull meta nox update.
 *
 * @return {Object} Action object.
 */
export function metaBoxUpdatesSuccess() {
	return {
		type: 'META_BOX_UPDATES_SUCCESS',
	};
}

/**
 * Returns an action object used set the saved meta boxes data.
 * This is used to check if the meta boxes have been touched when leaving the editor.
 *
 * @param   {Object} dataPerLocation Meta Boxes Data per location.
 * @return {Object}                 Action object.
 */
export function setMetaBoxSavedData( dataPerLocation ) {
	return {
		type: 'META_BOX_SET_SAVED_DATA',
		dataPerLocation,
	};
}

export const createSuccessNotice = partial( createNotice, 'success' );
export const createInfoNotice = partial( createNotice, 'info' );
export const createErrorNotice = partial( createNotice, 'error' );
export const createWarningNotice = partial( createNotice, 'warning' );

/**
 * Returns an action object used to fetch a single reusable block or all
 * reusable blocks from the REST API into the store.
 *
 * @param {?string} id If given, only a single reusable block with this ID will
 *                     be fetched.
 *
 * @return {Object} Action object.
 */
export function fetchReusableBlocks( id ) {
	return {
		type: 'FETCH_REUSABLE_BLOCKS',
		id,
	};
}

/**
 * Returns an action object used to insert or update a reusable block into
 * the store.
 *
 * @param {Object} id            The ID of the reusable block to update.
 * @param {Object} reusableBlock The new reusable block object. Any omitted keys
 *                               are not changed.
 *
 * @return {Object} Action object.
 */
export function updateReusableBlock( id, reusableBlock ) {
	return {
		type: 'UPDATE_REUSABLE_BLOCK',
		id,
		reusableBlock,
	};
}

/**
 * Returns an action object used to save a reusable block that's in the store
 * to the REST API.
 *
 * @param {Object} id The ID of the reusable block to save.
 *
 * @return {Object} Action object.
 */
export function saveReusableBlock( id ) {
	return {
		type: 'SAVE_REUSABLE_BLOCK',
		id,
	};
}

/**
 * Returns an action object used to delete a reusable block via the REST API.
 *
 * @param {number} id The ID of the reusable block to delete.
 *
 * @return {Object} Action object.
 */
export function deleteReusableBlock( id ) {
	return {
		type: 'DELETE_REUSABLE_BLOCK',
		id,
	};
}

/**
 * Returns an action object used to convert a reusable block into a static
 * block.
 *
 * @param {Object} uid The ID of the block to attach.
 *
 * @return {Object} Action object.
 */
export function convertBlockToStatic( uid ) {
	return {
		type: 'CONVERT_BLOCK_TO_STATIC',
		uid,
	};
}

/**
 * Returns an action object used to convert a static block into a reusable
 * block.
 *
 * @param {Object} uid The ID of the block to detach.
 *
 * @return {Object} Action object.
 */
export function convertBlockToReusable( uid ) {
	return {
		type: 'CONVERT_BLOCK_TO_REUSABLE',
		uid,
	};
}
/**
 * Returns an action object used in signalling that a new block of the default
 * type should be appended to the block list.
 *
 * @param {?Object} attributes Optional attributes of the block to assign.
 * @param {?string} rootUID    Optional root UID of block list to append.
 *
 * @return {Object} Action object
 */
export function appendDefaultBlock( attributes, rootUID ) {
	return {
		type: 'APPEND_DEFAULT_BLOCK',
		attributes,
		rootUID,
	};
}<|MERGE_RESOLUTION|>--- conflicted
+++ resolved
@@ -37,7 +37,6 @@
 }
 
 /**
-<<<<<<< HEAD
  * Returns an action object used in signaling that the latest version of the
  * autosave has been received.
  *
@@ -53,6 +52,23 @@
 }
 
 /**
+ * Returns an action object used in signaling that the latest version of the
+ * autosave has been received.
+ *
+ * @param {Object} autosaveData Post object
+ * @param {Array}  blocks Array of blocks.
+ * @param {Object} edits  Initial edited attributes object.
+ *
+ * @return {Object} Action object.
+ */
+export function setupEditorState( post, blocks, edits ) {
+	return {
+		type: 'SETUP_EDITOR_STATE',
+		post,
+	};
+}
+
+/**
  * Returns an action object used to update the autosave status message.
  *
  * @param  {Object} message Post object
@@ -69,20 +85,13 @@
 /**
  * Returns an action object used in signalling that editor has initialized as a
  * new post with specified edits which should be considered non-dirtying.
-=======
- * Returns an action object used to setup the editor state when first opening an editor.
->>>>>>> e216da57
- *
- * @param {Object} post   Post object.
- * @param {Array}  blocks Array of blocks.
- * @param {Object} edits  Initial edited attributes object.
- *
- * @return {Object} Action object.
- */
-export function setupEditorState( post, blocks, edits ) {
-	return {
-		type: 'SETUP_EDITOR_STATE',
-		post,
+ *
+ * @param {Object} edits Edited attributes object.
+ *
+ * @return {Object} Action object.
+ */
+export function setupNewPost( edits ) {
+	return {
 		blocks,
 		edits,
 	};
