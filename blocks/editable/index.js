--- conflicted
+++ resolved
@@ -21,13 +21,8 @@
  * WordPress dependencies
  */
 import { createElement, Component, renderToString } from '@wordpress/element';
-<<<<<<< HEAD
-import { keycodes } from '@wordpress/utils';
-import { isEdge } from '../../editor/utils/dom';
-=======
 import { keycodes, createBlobURL } from '@wordpress/utils';
 import { Slot, Fill } from '@wordpress/components';
->>>>>>> 38d0c743
 
 /**
  * Internal dependencies
@@ -39,6 +34,9 @@
 import { pickAriaProps } from './aria';
 import patterns from './patterns';
 import { EVENTS } from './constants';
+import {
+	isHorizontalEdge,
+} from '../../editor/utils/dom';
 
 const { BACKSPACE, DELETE, ENTER } = keycodes;
 
@@ -386,11 +384,11 @@
 	}
 
 	isStartOfEditor() {
-		return isEdge( { container: this.editor.getBody(), start: true } );
+		return isHorizontalEdge( this.editor.getBody(), true, true );
 	}
 
 	isEndOfEditor() {
-		return isEdge( { container: this.editor.getBody(), start: false } );
+		return isHorizontalEdge( this.editor.getBody(), false, true );
 	}
 
 	onKeyDown( event ) {
