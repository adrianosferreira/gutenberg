--- conflicted
+++ resolved
@@ -206,7 +206,7 @@
 						<div
 							className="blocks-format-toolbar__link-modal"
 							style={ linkStyle }
-<<<<<<< HEAD
+							onKeyPress={ stopKeyPressPropagation }
 						>
 							<div className="blocks-format-toolbar__link-modal-line">
 								<a
@@ -224,23 +224,6 @@
 									onClick={ this.toggleLinkSettingsVisibility }
 									aria-expanded={ settingsVisible } />
 							</div>
-=======
-							onKeyPress={ stopKeyPressPropagation }>
-							<a
-								className="blocks-format-toolbar__link-value"
-								href={ formats.link.value }
-								target="_blank"
-							>
-								{ formats.link.value && filterURLForDisplay( decodeURI( formats.link.value ) ) }
-							</a>
-							<IconButton icon="edit" label={ __( 'Edit' ) } onClick={ this.editLink } />
-							<IconButton icon="editor-unlink" label={ __( 'Remove link' ) } onClick={ this.dropLink } />
-							<IconButton
-								icon="admin-generic"
-								label={ __( 'Link Settings' ) }
-								onClick={ this.toggleLinkSettingsVisibility }
-								aria-expanded={ settingsVisible } />
->>>>>>> faed4cd0
 							{ linkSettings }
 						</div>
 					</Fill>
