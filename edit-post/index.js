/**
 * External dependencies
 */
import moment from 'moment-timezone';
import 'moment-timezone/moment-timezone-utils';
import { createProvider } from 'react-redux';

/**
 * WordPress dependencies
 */
import { render, unmountComponentAtNode } from '@wordpress/element';
import { settings as dateSettings } from '@wordpress/date';
import { EditorProvider, ErrorBoundary } from '@wordpress/editor';

/**
 * Internal dependencies
 */
import './assets/stylesheets/main.scss';
import './hooks';
import Layout from './components/layout';
import store from './store';
import { initializeMetaBoxState } from './store/actions';

export * from './api';

// Configure moment globally
moment.locale( dateSettings.l10n.locale );
if ( dateSettings.timezone.string ) {
	moment.tz.setDefault( dateSettings.timezone.string );
} else {
	const momentTimezone = {
		name: 'WP',
		abbrs: [ 'WP' ],
		untils: [ null ],
		offsets: [ -dateSettings.timezone.offset * 60 ],
	};
	const unpackedTimezone = moment.tz.pack( momentTimezone );
	moment.tz.add( unpackedTimezone );
	moment.tz.setDefault( 'WP' );
}

/**
 * Reinitializes the editor after the user chooses to reboot the editor after
 * an unhandled error occurs, replacing previously mounted editor element using
 * an initial state from prior to the crash.
 *
 * @param {Element} target   DOM node in which editor is rendered.
 * @param {?Object} settings Editor settings object.
 */
export function reinitializeEditor( target, settings ) {
	unmountComponentAtNode( target );

	const reboot = reinitializeEditor.bind( null, target, settings );
	const ReduxProvider = createProvider( 'edit-post' );

	render(
		<EditorProvider settings={ settings } recovery>
			<ErrorBoundary onError={ reboot }>
				<ReduxProvider store={ store }>
					<Layout />
				</ReduxProvider>
			</ErrorBoundary>
		</EditorProvider>,
		target
	);
}

/**
 * Initializes and returns an instance of Editor.
 *
 * The return value of this function is not necessary if we change where we
 * call initializeEditor(). This is due to metaBox timing.
 *
 * @param {string}  id       Unique identifier for editor instance.
 * @param {Object}  post     API entity for post to edit.
 * @param {?Object} settings Editor settings object.
 * @param {?Object} autosave The post autosave if one exists.
 *
 * @return {Object} Editor interface.
 */
export function initializeEditor( id, post, settings, autosave ) {
	const target = document.getElementById( id );
	const reboot = reinitializeEditor.bind( null, target, settings );
	const ReduxProvider = createProvider( 'edit-post' );

<<<<<<< HEAD
	const provider = render(
		<EditorProvider settings={ settings } post={ post } autosave={ autosave }>
=======
	render(
		<EditorProvider settings={ settings } post={ post }>
>>>>>>> ea500979
			<ErrorBoundary onError={ reboot }>
				<ReduxProvider store={ store }>
					<Layout />
				</ReduxProvider>
			</ErrorBoundary>
		</EditorProvider>,
		target
	);

	return {
		initializeMetaBoxes( metaBoxes ) {
			store.dispatch( initializeMetaBoxState( metaBoxes ) );
		},
	};
}<|MERGE_RESOLUTION|>--- conflicted
+++ resolved
@@ -38,6 +38,16 @@
 	moment.tz.add( unpackedTimezone );
 	moment.tz.setDefault( 'WP' );
 }
+
+/**
+ * Configure heartbeat to refresh the wp-api nonce, keeping the editor
+ * authorization intact.
+ */
+window.jQuery( document ).on( 'heartbeat-tick', ( event, response ) => {
+	if ( response[ 'rest-nonce' ] ) {
+		window.wpApiSettings.nonce = response[ 'rest-nonce' ];
+	}
+} );
 
 /**
  * Reinitializes the editor after the user chooses to reboot the editor after
@@ -83,13 +93,8 @@
 	const reboot = reinitializeEditor.bind( null, target, settings );
 	const ReduxProvider = createProvider( 'edit-post' );
 
-<<<<<<< HEAD
-	const provider = render(
+	render(
 		<EditorProvider settings={ settings } post={ post } autosave={ autosave }>
-=======
-	render(
-		<EditorProvider settings={ settings } post={ post }>
->>>>>>> ea500979
 			<ErrorBoundary onError={ reboot }>
 				<ReduxProvider store={ store }>
 					<Layout />
